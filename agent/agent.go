--- conflicted
+++ resolved
@@ -27,19 +27,11 @@
 // The Agent owns all of the coordination between the Registry, the local
 // Machine, and the local SystemdManager.
 type Agent struct {
-<<<<<<< HEAD
-	registry      *registry.Registry
-	events        *event.EventBus
-	machine       *machine.Machine
-	machineSpec   *machine.MachineSpec
-	ttl           time.Duration
-	systemdPrefix string
-=======
-	registry *registry.Registry
-	events   *event.EventBus
-	machine  *machine.Machine
-	ttl      time.Duration
->>>>>>> 88e7da8f
+	registry    *registry.Registry
+	events      *event.EventBus
+	machine     *machine.Machine
+	machineSpec *machine.MachineSpec
+	ttl         time.Duration
 	// verifier is used to verify job payload. A nil one implies that
 	// all payloads are accepted.
 	verifier *sign.SignatureVerifier
@@ -60,11 +52,7 @@
 	state := NewState()
 	mgr := systemd.NewSystemdManager(machine)
 
-<<<<<<< HEAD
-	return &Agent{registry, events, machine, nil, ttldur, unitPrefix, verifier, state, mgr, nil}, nil
-=======
-	return &Agent{registry, events, machine, ttldur, verifier, state, mgr, nil}, nil
->>>>>>> 88e7da8f
+	return &Agent{registry, events, machine, nil, ttldur, verifier, state, mgr, nil}, nil
 }
 
 // Access Agent's machine field
