package agent

import (
	log "github.com/coreos/fleet/third_party/github.com/golang/glog"

	"github.com/coreos/fleet/event"
	"github.com/coreos/fleet/job"
	"github.com/coreos/fleet/machine"
)

type EventHandler struct {
	agent *Agent
}

func NewEventHandler(agent *Agent) *EventHandler {
	return &EventHandler{agent}
}

func (eh *EventHandler) HandleEventJobOffered(ev event.Event) {
	jo := ev.Payload.(job.JobOffer)
	log.Infof("EventJobOffered(%s): verifying ability to run Job", jo.Job.Name)

	if !jo.OfferedTo(eh.agent.Machine().State().BootID) {
		log.Infof("EventJobOffered(%s): not offered to this machine", jo.Job.Name)
		return
	}
	// Everything we check against could change over time, so we track all
	// offers starting here for future bidding even if we can't bid now
	eh.agent.state.TrackOffer(jo)
	eh.agent.state.TrackJob(&jo.Job)

<<<<<<< HEAD
	if eh.agent.AbleToRun(&jo.Job) {
		log.Infof("EventJobOffered(%s): passed all criteria, submitting JobBid", jo.Job.Name)
		eh.agent.Bid(jo.Job.Name)
	} else {
		log.V(1).Infof("EventJobOffered(%s): not offered to this machine", jo.Job.Name)
=======
	if !eh.agent.AbleToRun(&jo.Job) {
		log.Infof("EventJobOffered(%s): not all criteria met, not bidding", jo.Job.Name)
		return
>>>>>>> c65385ff
	}
}

func (eh *EventHandler) HandleEventJobScheduled(ev event.Event) {
	jobName := ev.Payload.(string)
	target := ev.Context.(string)

	log.V(1).Infof("EventJobScheduled(%s): Dropping outstanding offers and bids", jobName)
	eh.agent.state.PurgeOffer(jobName)

	if target != eh.agent.Machine().State().BootID {
		log.Infof("EventJobScheduled(%s): Job not scheduled to this Agent, purging related data from cache", jobName)
		eh.agent.state.PurgeJob(jobName)

		log.Infof("EventJobScheduled(%s): Checking outstanding job offers", jobName)
		eh.agent.BidForPossibleJobs()
		return
	}

	log.Infof("EventJobScheduled(%s): Job scheduled to this Agent", jobName)

	j := eh.agent.FetchJob(jobName)
	if j == nil {
		log.Errorf("EventJobScheduled(%s): Failed to fetch Job", jobName)
		return
	}

	if !eh.agent.VerifyJob(j) {
		log.Errorf("EventJobScheduled(%s): Failed to verify job", j.Name)
		return
	}

	if !eh.agent.AbleToRun(j) {
		log.Infof("EventJobScheduled(%s): Unable to run scheduled Job, unscheduling.", jobName)
		eh.agent.registry.ClearJobTarget(jobName, target)
		eh.agent.state.PurgeJob(jobName)
		return
	}

	log.Infof("EventJobScheduled(%s): Loading Job", j.Name)
	eh.agent.LoadJob(j)

	log.Infof("EventJobScheduled(%s): Bidding for all possible peers of Job", j.Name)
	eh.agent.BidForPossiblePeers(j.Name)

	ts := eh.agent.registry.GetJobTargetState(j.Name)
	if ts == nil || *ts != job.JobStateLaunched {
		return
	}

	log.Infof("EventJobScheduled(%s): Starting Job", j.Name)
	eh.agent.StartJob(j.Name)
}

func (eh *EventHandler) HandleCommandStartJob(ev event.Event) {
	if ev.Context.(string) != eh.agent.Machine().State().BootID {
		return
	}

	jobName := ev.Payload.(string)
	log.Infof("CommandStartJob(%s): starting corresponding unit", jobName)
	eh.agent.StartJob(jobName)
}

func (eh *EventHandler) HandleCommandStopJob(ev event.Event) {
	if ev.Context.(string) != eh.agent.Machine().State().BootID {
		return
	}

	jobName := ev.Payload.(string)
	log.Infof("CommandStopJob(%s): stopping corresponding unit", jobName)
	eh.agent.StopJob(jobName)
}

func (eh *EventHandler) HandleEventJobUnscheduled(ev event.Event) {
	jobName := ev.Payload.(string)
	target := ev.Context.(string)

	if target != eh.agent.Machine().State().BootID {
		log.Infof("EventJobUnscheduled(%s): not scheduled here, ignoring ", jobName)
		return
	}

	log.Infof("EventJobUnscheduled(%s): unloading job", jobName)
	eh.agent.UnloadJob(jobName)

	log.Infof("EventJobUnscheduled(%s): checking outstanding job offers", jobName)
	eh.agent.BidForPossibleJobs()
}

func (eh *EventHandler) HandleEventJobDestroyed(ev event.Event) {
	jobName := ev.Payload.(string)

	log.Infof("EventJobDestroyed(%s): unloading corresponding unit", jobName)
	eh.agent.UnloadJob(jobName)
}

func (eh *EventHandler) HandleEventPayloadStateUpdated(ev event.Event) {
	jobName := ev.Context.(string)
	state := ev.Payload.(*job.PayloadState)

	if state == nil {
		log.Infof("EventPayloadStateUpdated(%s): received nil PayloadState object", jobName)
		state, _ = eh.agent.systemd.GetPayloadState(jobName)
	}

	log.Infof("EventPayloadStateUpdated(%s): pushing state (loadState=%s, activeState=%s, subState=%s) to Registry", jobName, state.LoadState, state.ActiveState, state.SubState)

	// FIXME: This should probably be set in the underlying event-generation code
	ms := eh.agent.Machine().State()
	state.MachineState = &ms

	eh.agent.ReportPayloadState(jobName, state)
}

func (eh *EventHandler) HandleEventMachineCreated(ev event.Event) {
	mach := ev.Payload.(machine.MachineState)
	if mach.BootID != eh.agent.Machine().State().BootID {
		log.Infof("EventMachineCreated(%s): references other Machine, discarding event", mach.BootID)
	}

	for _, jo := range eh.agent.UnresolvedJobOffers() {
		log.Infof("EventMachineCreated(%s): verifying ability to run Job(%s) from unresolved offer", mach.BootID, jo.Job.Name)

		// Everything we check against could change over time, so we track all
		// offers starting here for future bidding even if we can't bid now
		eh.agent.state.TrackOffer(jo)
	}

	eh.agent.BidForPossibleJobs()
}<|MERGE_RESOLUTION|>--- conflicted
+++ resolved
@@ -29,17 +29,9 @@
 	eh.agent.state.TrackOffer(jo)
 	eh.agent.state.TrackJob(&jo.Job)
 
-<<<<<<< HEAD
-	if eh.agent.AbleToRun(&jo.Job) {
-		log.Infof("EventJobOffered(%s): passed all criteria, submitting JobBid", jo.Job.Name)
-		eh.agent.Bid(jo.Job.Name)
-	} else {
-		log.V(1).Infof("EventJobOffered(%s): not offered to this machine", jo.Job.Name)
-=======
 	if !eh.agent.AbleToRun(&jo.Job) {
 		log.Infof("EventJobOffered(%s): not all criteria met, not bidding", jo.Job.Name)
 		return
->>>>>>> c65385ff
 	}
 }
 
