package server

import (
	"encoding/json"

	"github.com/coreos/fleet/third_party/github.com/coreos/go-etcd/etcd"
	log "github.com/coreos/fleet/third_party/github.com/golang/glog"

	"github.com/coreos/fleet/agent"
	"github.com/coreos/fleet/config"
	"github.com/coreos/fleet/engine"
	"github.com/coreos/fleet/event"
	"github.com/coreos/fleet/machine"
	"github.com/coreos/fleet/registry"
	"github.com/coreos/fleet/sign"
)

type Server struct {
	agent       *agent.Agent
	engine      *engine.Engine
	machine     *machine.Machine
	registry    *registry.Registry
	eventBus    *event.EventBus
	eventStream *registry.EventStream
}

func New(cfg config.Config) (*Server, error) {
	m := machine.New(cfg.BootID, cfg.PublicIP, cfg.Metadata())

	regClient := etcd.NewClient(cfg.EtcdServers)
	regClient.SetConsistency(etcd.STRONG_CONSISTENCY)
	r := registry.New(regClient)

	eb := event.NewEventBus()
	eb.Listen()

	eventClient := etcd.NewClient(cfg.EtcdServers)
	eventClient.SetConsistency(etcd.STRONG_CONSISTENCY)
	es := registry.NewEventStream(eventClient, r)

	var verifier *sign.SignatureVerifier
	if cfg.VerifyUnits {
		var err error
		verifier, err = sign.NewSignatureVerifierFromAuthorizedKeysFile(cfg.AuthorizedKeysFile)
		if err != nil {
			log.Errorln("Failed to get any key from authorized key file in verify_units mode:", err)
			verifier = sign.NewSignatureVerifier()
		}
	}

	a, err := agent.New(r, eb, m, cfg.AgentTTL, cfg.UnitPrefix, verifier)
	if err != nil {
<<<<<<< HEAD
		log.Errorf("Failed to create agent: %v", err)
=======
		log.Errorf("Error creating Agent")
>>>>>>> 1c567491
		return nil, err
	}

	e := engine.New(r, eb, m)

	return &Server{a, e, m, r, eb, es}, nil
}

func (self *Server) MarshalJSON() ([]byte, error) {
	return json.Marshal(struct{ Agent *agent.Agent }{Agent: self.agent})
}

func (self *Server) Run() {
	// Block on the agent being able to publish its
	// presence and bootstrap its cache
	idx := self.agent.Initialize()

	err := self.engine.Initialize()
	if err != nil {
		// TODO(uwedeportivo): return err
		log.Errorf("Failed to initialize engine: %v", err)
	}

	go self.agent.Run()
	go self.engine.Run()

	go self.eventBus.Listen()
	go self.eventStream.Stream(idx, self.eventBus.Channel)
}

func (self *Server) Stop() {
	self.agent.Stop()
	self.engine.Stop()

	self.eventStream.Close()
	self.eventBus.Stop()
}

func (self *Server) Purge() {
	self.agent.Purge()
}<|MERGE_RESOLUTION|>--- conflicted
+++ resolved
@@ -50,11 +50,7 @@
 
 	a, err := agent.New(r, eb, m, cfg.AgentTTL, cfg.UnitPrefix, verifier)
 	if err != nil {
-<<<<<<< HEAD
-		log.Errorf("Failed to create agent: %v", err)
-=======
-		log.Errorf("Error creating Agent")
->>>>>>> 1c567491
+		log.Errorf("Error creating Agent: %v", err)
 		return nil, err
 	}
 
