package engine

import (
	"github.com/coreos/fleet/control"
	log "github.com/coreos/fleet/third_party/github.com/golang/glog"

	"github.com/coreos/fleet/event"
	"github.com/coreos/fleet/job"
	"github.com/coreos/fleet/machine"
)

type EventHandler struct {
	engine *Engine
}

func NewEventHandler(engine *Engine) *EventHandler {
	return &EventHandler{engine}
}

func (self *EventHandler) HandleCommandLoadJob(ev event.Event) {
	jobName := ev.Payload.(string)

	j := self.engine.registry.GetJob(jobName)
	if j == nil {
		log.Infof("CommandLoadJob(%s): asked to offer job that could not be found")
		return
	}

	log.V(1).Infof("CommandLoadJob(%s): publishing JobOffer", jobName)
	self.engine.OfferJob(*j)
}

func (self *EventHandler) HandleCommandUnloadJob(ev event.Event) {
	jobName := ev.Payload.(string)
	target := ev.Context.(string)

	if target != "" {
		log.V(1).Infof("CommandUnloadJob(%s): clearing scheduling decision", jobName)
		self.engine.registry.ClearJobTarget(jobName, target)
	}
}

func (self *EventHandler) HandleEventJobScheduled(ev event.Event) {
	jobName := ev.Payload.(string)
<<<<<<< HEAD
	machineState := ev.Context.(machine.MachineState)
	log.V(1).Infof("EventJobScheduled(%s): updating job control", jobName)

	job := self.engine.registry.GetJob(jobName)
	spec := control.JobSpecFrom(job)
	self.engine.jobControl.JobScheduled(jobName, machineState.BootID, spec)
=======
	target := ev.Context.(string)
	log.V(1).Infof("EventJobScheduled(%s): updating cluster", jobName)
	self.engine.clust.jobScheduled(jobName, target)
}

// EventJobUnscheduled is triggered when a scheduling decision has been
// rejected, or is now unfulfillable due to changes in the cluster.
// Attempt to reschedule the job if it is in a non-inactive state.
func (self *EventHandler) HandleEventJobUnscheduled(ev event.Event) {
	jobName := ev.Payload.(string)

	ts := self.engine.registry.GetJobTargetState(jobName)
	if ts == nil || *ts == job.JobStateInactive {
		return
	}

	j := self.engine.registry.GetJob(jobName)
	if j == nil {
		log.Errorf("EventJobUnscheduled(%s): unable to re-offer Job(%s), as it could not be found in the Registry", jobName)
		return
	}

	log.V(1).Infof("EventJobUnscheduled(%s): publishing JobOffer", jobName)
	self.engine.OfferJob(*j)
>>>>>>> 88e7da8f
}

func (self *EventHandler) HandleCommandStopJob(ev event.Event) {
	jobName := ev.Payload.(string)
	machineState := ev.Context.(machine.MachineState)
	log.V(1).Infof("EventJobStopped(%s): updating job control", jobName)

	job := self.engine.registry.GetJob(jobName)
	spec := control.JobSpecFrom(job)
	self.engine.jobControl.JobDowned(jobName, machineState.BootID, spec)
}

func (self *EventHandler) HandleEventJobBidSubmitted(ev event.Event) {
	jb := ev.Payload.(job.JobBid)

	log.V(1).Infof("EventJobBidSubmitted(%s): attempting to schedule Job to Machine(%s)", jb.JobName, jb.MachineBootID)
	err := self.engine.ResolveJobOffer(jb.JobName, jb.MachineBootID)
	if err == nil {
		log.V(1).Infof("EventJobBidSubmitted(%s): successfully scheduled Job to Machine(%s)", jb.JobName, jb.MachineBootID)
	} else {
		log.V(1).Infof("EventJobBidSubmitted(%s): failed to schedule Job to Machine(%s)", jb.JobName, jb.MachineBootID)
	}
}

func (self *EventHandler) HandleEventMachineCreated(ev event.Event) {
	machineState := ev.Payload.(machine.MachineState)
	log.V(1).Infof("EventMachineCreated(%s): updating job control", machineState.BootID)
	self.engine.jobControl.HostUp(machineState.BootID)
}

func (self *EventHandler) HandleEventMachineRemoved(ev event.Event) {
	machBootID := ev.Payload.(string)
	mutex := self.engine.LockMachine(machBootID)
	if mutex == nil {
		log.V(2).Infof("EventMachineRemoved(%s): failed to lock Machine, ignoring event", machBootID)
		return
	}
	defer mutex.Unlock()

	jobs := self.engine.GetJobsScheduledToMachine(machBootID)

	for _, j := range jobs {
		log.V(1).Infof("EventMachineRemoved(%s): unscheduling Job(%s)", machBootID, j.Name)
		self.engine.registry.ClearJobTarget(j.Name, machBootID)
		self.engine.RemovePayloadState(j.Name)
	}

	for _, j := range jobs {
		log.V(1).Infof("EventMachineRemoved(%s): re-publishing JobOffer(%s)", machBootID, j.Name)
		self.engine.OfferJob(j)
	}
	self.engine.jobControl.HostDown(machBootID)
}<|MERGE_RESOLUTION|>--- conflicted
+++ resolved
@@ -42,17 +42,15 @@
 
 func (self *EventHandler) HandleEventJobScheduled(ev event.Event) {
 	jobName := ev.Payload.(string)
-<<<<<<< HEAD
-	machineState := ev.Context.(machine.MachineState)
-	log.V(1).Infof("EventJobScheduled(%s): updating job control", jobName)
-
-	job := self.engine.registry.GetJob(jobName)
-	spec := control.JobSpecFrom(job)
-	self.engine.jobControl.JobScheduled(jobName, machineState.BootID, spec)
-=======
 	target := ev.Context.(string)
 	log.V(1).Infof("EventJobScheduled(%s): updating cluster", jobName)
-	self.engine.clust.jobScheduled(jobName, target)
+
+	j := self.engine.registry.GetJob(jobName)
+	if j == nil {
+		log.Errorf("EventJobScheduled(%s): Job(%s), could not be found in the Registry", jobName)
+		return
+	}
+	self.engine.jobControl.JobScheduled(jobName, target, control.JobSpecFrom(j))
 }
 
 // EventJobUnscheduled is triggered when a scheduling decision has been
@@ -74,7 +72,6 @@
 
 	log.V(1).Infof("EventJobUnscheduled(%s): publishing JobOffer", jobName)
 	self.engine.OfferJob(*j)
->>>>>>> 88e7da8f
 }
 
 func (self *EventHandler) HandleCommandStopJob(ev event.Event) {
